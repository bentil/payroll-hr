--- conflicted
+++ resolved
@@ -1595,10 +1595,7 @@
   query: QueryLeaveRequestForReportDto,
   authorizedUser: AuthorizedUser
 ): Promise<EmployeeLeaveTakenReportObject> {
-<<<<<<< HEAD
-=======
   const { organizationId } = authorizedUser;
->>>>>>> 936bbe97
   // Validate emloyee and company
   const [company, employee] = await Promise.all([
     companyService.validatePayrollCompany(companyId),
@@ -1719,12 +1716,8 @@
                       startDate: nextDay, 
                       endDate: req.returnDate, 
                       considerPublicHolidayAsWorkday,
-<<<<<<< HEAD
-                      considerWeekendAsWorkday 
-=======
                       considerWeekendAsWorkday,
                       organizationId
->>>>>>> 936bbe97
                     });
                     const daysElapsed = req.numberOfDays! - daysLeft;
                     daysUsed += daysElapsed;
