import { Router } from 'express';
import * as announcementV1Controller from '../controllers/announcement-v1.api.controller';
import * as compDocTypeV1Controller from '../controllers/company-document-type-v1.api.controller';
// eslint-disable-next-line max-len
import * as companyLevelLeavePackageV1Controller from '../controllers/company-level-leave-package-v1.api';
import * as treeNodeV1Controller from '../controllers/company-tree-node-v1.api.controller';
// eslint-disable-next-line max-len
import * as disciplinaryActionTypeV1Controller from '../controllers/disciplinary-action-type-v1.api.controller';
import * as employeeApproverV1Controller from '../controllers/employee-approver-v1.api.controller';
import * as employeeDocumentV1Controller from '../controllers/employee-document-v1.api.controller';
import * as summaryV1Controller from '../controllers/employee-leave-type-summary-v1.api.controller';
// eslint-disable-next-line max-len
import * as empOvertimeEntryV1Controller from '../controllers/employee-overtime-entry-v1.api.controller';
import * as employeeWorkTimeV1Controller from '../controllers/employee-work-time-v1.api.controller';
// eslint-disable-next-line max-len
import * as disciplinaryActionV1Controller from '../controllers/disciplinary-action-v1.api.controller';
import * as grievanceReportV1Controller from '../controllers/grievance-report-v1.api.controller';
// eslint-disable-next-line max-len
import * as reportedEmployeesV1Controller from '../controllers/grievance-reported-employee-v1.api.controller';
import * as grievanceTypeV1Controller from '../controllers/grievance-type-v1.api.controller';
import * as leavePackageV1Controller from '../controllers/leave-package-v1.api';
import * as leavePlanV1Controller from '../controllers/leave-plan-v1.api.controller';
import * as leaveReqV1Controller from '../controllers/leave-request-v1.api.controller';
import * as leaveTypeV1Controller from '../controllers/leave-type-v1.api';
import * as reimbReqV1Controller from '../controllers/reimbursement-request-v1.api.controller';
import * as uploadV1Controller from '../controllers/upload-v1.api.controller';
// eslint-disable-next-line max-len
import * as disciplinaryActionReportV1Controller from '../controllers/disciplinary-action-report-v1.api.controller';
import * as leaveReportV1controller from '../controllers/leave-report-v1.api.controller';
import * as companyApproverV1Controller from '../controllers/company-approver-v1.api.controller';
import {
  CREATE_ANNOUNCEMENT_SCHEMA, 
  QUERY_EMPLOYEE_ANNOUNCEMENT_SCHEMA, 
  QUERY_ANNOUNCEMENT_SCHEMA, 
  SEARCH_ANNOUNCEMENT_SCHEMA, 
  UPDATE_ANNOUNCEMENT_SCHEMA,
  UPDATE_ANNOUNCEMENT_RESOURCE_SCHEMA
} from '../domain/request-schema/announcement.schema';
import {
  CREATE_COMPANY_DOCUMENT_TYPE_SCHEMA,
  QUERY_COMPANY_DOCUMENT_TYPE_SCHEMA,
  SEARCH_COMPANY_DOCUMENT_TYPE_SCHEMA,
  UPDATE_COMPANY_DOCUMENT_TYPE_SCHEMA,
} from '../domain/request-schema/company-document-type.schema';
import {
  CREATE_COMPANY_LEVEL_LEAVE_PACKAGE_SCHEMA,
  QUERY_COMPANY_LEVEL_LEAVE_PACKAGE_SCHEMA
} from '../domain/request-schema/company-level-leave-package.schema';
import {
  CHECK_IF_SUPERVISEE_SCHEMA,
  CREATE_COMPANY_TREE_NODE_SCHEMA,
  DELETE_COMPANY_NODE_SCHEMA,
  UPDATE_COMPANY_TREE_NODE_SCHEMA,
} from '../domain/request-schema/company-tree-node.schema';
import {
  CREATE_DISCIPLINARY_ACTION_TYPE_SCHEMA,
  QUERY_DISCIPLINARY_ACTION_TYPE_SCHEMA,
  UPDATE_DISCIPLINARY_ACTION_TYPE_SCHEMA,
  SEARCH_DISCIPLINARY_ACTION_TYPE_SCHEMA
} from '../domain/request-schema/disciplinary-action-type.schema';
import {
  CREATE_DISCIPLINARY_ACTION_SCHEMA,
  QUERY_DISCIPLINARY_ACTION_SCHEMA,
  UPDATE_DISCIPLINARY_ACTION_SCHEMA,
  SEARCH_DISCIPLINARY_ACTION_SCHEMA,
  QUERY_DISCIPLINARY_ACTIONS_REPORT_SCHEMA
} from '../domain/request-schema/disciplinary-action.schema';
import {
  CREATE_EMPLOYEE_APPROVER_SCHEMA, 
  GET_ONE_EMPLOYEE_APPROVER_SCHEMA, 
  QUERY_EMPLOYEE_APPROVER_SCHEMA, 
  UPDATE_EMPLOYEE_APPROVER_SCHEMA 
} from '../domain/request-schema/employee-approver.schema';
import {
  CREATE_EMPLOYEE_DOCUMENT_SCHEMA,
  QUERY_EMPLOYEE_DOCUMENT_SCHEMA,
  UPDATE_EMPLOYEE_DOCUMENT_SCHEMA,
} from '../domain/request-schema/employee-document.schema';
import {
  CREATE_EMPLOYEE_OVERTIME_ENTRY_SCHEMA,
  QUERY_EMPLOYEE_OVERTIME_ENTRY_SCHEMA, 
  UPDATE_EMPLOYEE_OVERTIME_ENTRY_SCHEMA 
} from '../domain/request-schema/employee-overtime-entry.schema';
import {
  CREATE_EMPLOYEE_WORK_TIME_SCHEMA, 
  QUERY_EMPLOYEE_WORK_TIME_SCHEMA, 
  UPDATE_EMPLOYEE_WORK_TIME_SCHEMA
} from '../domain/request-schema/employee-work-time.schema';
import {
  CREATE_GRIEVANCE_REPORTED_EMPLOYEE_SCHEMA,
  CREATE_GRIEVANCE_REPORT_SCHEMA, 
  QUERY_GRIEVANCE_REPORT_SCHEMA, 
  SEARCH_GRIEVANCE_REPORT_SCHEMA,
  UPDATE_GRIEVANCE_REPORT_SCHEMA
} from '../domain/request-schema/grievance-report.schema';
import {
  CREATE_GRIEVANCE_TYPE_SCHEMA, 
  QUERY_GRIEVANCE_TYPE_SCHEMA, 
  SEARCH_GRIEVANCE_TYPE_SCHEMA,
  UPDATE_GRIEVANCE_TYPE_SCHEMA
} from '../domain/request-schema/grievance-type.schema';
import {
  CREATE_LEAVE_PACKAGE_SCHEMA,
  UPDATE_LEAVE_PACKAGE_SCHEMA,
  QUERY_LEAVE_PACKAGE_SCHEMA,
  SEARCH_LEAVE_PACKAGE_SCHEMA
} from '../domain/request-schema/leave-package.schema';
import {
  CREATE_LEAVE_PLAN_SCHEMA,
  UPDATE_LEAVE_PLAN_SCHEMA,
  QUERY_LEAVE_PLAN_SCHEMA
} from '../domain/request-schema/leave-plan.schema';
import {
  CREATE_LEAVE_REQUEST_SCHEMA,
  UPDATE_LEAVE_REQUEST_SCHEMA,
  QUERY_LEAVE_REQUEST_SCHEMA,
  CREATE_LEAVE_RESPONSE_SCHEMA,
  ADJUST_DAYS_SCHEMA,
  CONVERT_LEAVE_PLAN_SCHEMA,
  FILTER_LEAVE_REQUEST_FOR_EXPORT_SCHEMA,
  QUERY_LEAVE_REQUEST_FOR_REPORT_SCHEMA,
} from '../domain/request-schema/leave-request.schema';
import {
  CREATE_LEAVE_TYPE_SCHEMA,
  UPDATE_LEAVE_TYPE_SCHEMA,
  QUERY_LEAVE_TYPE_SCHEMA,
  SEARCH_LEAVE_TYPE_SCHEMA,
  INCLUDE_COMPANY_LEVELS_QUERY_SCHEMA,
  QUERY_APPLICABLE_LEAVE_TYPE_SCHEMA
} from '../domain/request-schema/leave-type.schema';
import {
  COMPLETE_REIMBURSEMENT_REQUEST_SCHEMA,
  CREATE_REIMBURSEMENT_REQUEST_SCHEMA, 
  CREATE_REIMBURSEMENT_RESPONSE_SCHEMA, 
  QUERY_REIMBURSEMENT_REQUEST_SCHEMA, 
  REIMBURSEMENT_REQUEST_UPDATES_SCHEMA, 
  SEARCH_REIMBURSEMENT_REQUEST_SCHEMA, 
  UPDATE_REIMBURSEMENT_REQUEST_SCHEMA 
} from '../domain/request-schema/reimbursement-request.schema';
import { UserCategory } from '../domain/user.domain';
import {
  authenticateClient,
  authenticatePlatformUser, 
  authenticateUser 
} from '../middleware/auth.middleware';
import {
  validateRequestBody,
  validateRequestQuery
} from '../middleware/request-validation.middleware';
import validate from '../middleware/upload.validation';
import {
  CREATE_COMPANY_APPROVER_SCHEMA, 
  QUERY_COMPANY_APPROVER_SCHEMA, 
  UPDATE_COMPANY_APPROVER_SCHEMA 
} from '../domain/request-schema/company-approver.schema';
import { 
  CREATE_ANNOUNCEMENT_READ_EVENT_SCHEMA, 
  QUERY_READ_EVENTS_SUMMARY_SCHEMA
} from '../domain/request-schema/announcement-read-event.schema';

const router = Router();
router.use(authenticateClient);

// ### GRIEVANCE TYPE ROUTES

router.post(
  '/grievance-types',
  authenticateUser({ 
    category: [UserCategory.HR, UserCategory.OPERATIONS],
    permissions: 'company_configs:conduct:write' 
  }),
  validateRequestBody(CREATE_GRIEVANCE_TYPE_SCHEMA),
  grievanceTypeV1Controller.addNewGrievanceType
);

router.get(
  '/grievance-types',
  authenticateUser(),
  validateRequestQuery(QUERY_GRIEVANCE_TYPE_SCHEMA),
  grievanceTypeV1Controller.getGrievanceTypes
);

router.get(
  '/grievance-types/search',
  authenticateUser(),
  validateRequestQuery(SEARCH_GRIEVANCE_TYPE_SCHEMA),
  grievanceTypeV1Controller.searchGrievanceTypes
);

router.get(
  '/grievance-types/:id',
  authenticateUser(),
  grievanceTypeV1Controller.getGrievanceType
);

router.patch(
  '/grievance-types/:id',
  authenticateUser({ 
    category: [UserCategory.HR, UserCategory.OPERATIONS],
    permissions: 'company_configs:conduct:write' 
  }),
  validateRequestBody(UPDATE_GRIEVANCE_TYPE_SCHEMA),
  grievanceTypeV1Controller.updateGrievanceType
);

router.delete(
  '/grievance-types/:id',
  authenticateUser({ 
    category: [UserCategory.HR, UserCategory.OPERATIONS],
    permissions: 'company_configs:conduct:write' 
  }),
  grievanceTypeV1Controller.deleteGrievanceType
);

// ### GRIEVANCE REPORTS ROUTES

router.post(
  '/grievance-reports',
  authenticateUser(),
  validateRequestBody(CREATE_GRIEVANCE_REPORT_SCHEMA),
  grievanceReportV1Controller.addNewGrievanceReport
);

router.get(
  '/grievance-reports',
  authenticateUser(),
  validateRequestQuery(QUERY_GRIEVANCE_REPORT_SCHEMA),
  grievanceReportV1Controller.getGrievanceReports
);

router.get(
  '/grievance-reports/search',
  authenticateUser(),
  validateRequestQuery(SEARCH_GRIEVANCE_REPORT_SCHEMA),
  grievanceReportV1Controller.searchGrievanceReports
);

router.get(
  '/grievance-reports/:id',
  authenticateUser(),
  grievanceReportV1Controller.getGrievanceReport
);

router.patch(
  '/grievance-reports/:id',
  authenticateUser(),
  validateRequestBody(UPDATE_GRIEVANCE_REPORT_SCHEMA),
  grievanceReportV1Controller.updateGrievanceReport
);

router.delete(
  '/grievance-reports/:id',
  authenticateUser(),
  grievanceReportV1Controller.deleteGrievanceReport
);

// ### REPORTED EMPLOYEES ROUTES

router.post(
  '/grievance-reports/:reportId/reported-employees',
  authenticateUser(),
  validateRequestBody(CREATE_GRIEVANCE_REPORTED_EMPLOYEE_SCHEMA),
  reportedEmployeesV1Controller.addNewReportedEmployee
);

router.delete(
  '/grievance-reports/:reportId/reported-employees/:employeeId',
  authenticateUser(),
  reportedEmployeesV1Controller.deleteReportedEmployee
);

// ### DISCIPLINARY ACTION TYPES ROUTES

router.post(
  '/disciplinary-action-types',
  authenticateUser({ 
    category: [UserCategory.HR, UserCategory.OPERATIONS], 
    permissions: 'company_configs:conduct:write' 
  }),
  validateRequestBody(CREATE_DISCIPLINARY_ACTION_TYPE_SCHEMA),
  disciplinaryActionTypeV1Controller.addNewDisciplinaryActionType
);

router.get(
  '/disciplinary-action-types',
  authenticateUser(),
  validateRequestQuery(QUERY_DISCIPLINARY_ACTION_TYPE_SCHEMA),
  disciplinaryActionTypeV1Controller.getDisciplinaryActionTypes
);

router.get(
  '/disciplinary-action-types/search',
  authenticateUser(),
  validateRequestQuery(SEARCH_DISCIPLINARY_ACTION_TYPE_SCHEMA),
  disciplinaryActionTypeV1Controller.searchDisciplinaryActionTypes
);

router.get(
  '/disciplinary-action-types/:id',
  authenticateUser(),
  disciplinaryActionTypeV1Controller.getDisciplinaryActionType
);

router.patch(
  '/disciplinary-action-types/:id',
  authenticateUser({ 
    category: [UserCategory.HR, UserCategory.OPERATIONS], 
    permissions: 'company_configs:conduct:write' 
  }),
  validateRequestBody(UPDATE_DISCIPLINARY_ACTION_TYPE_SCHEMA),
  disciplinaryActionTypeV1Controller.updateDisciplinaryActionType
);

router.delete(
  '/disciplinary-action-types/:id',
  authenticateUser({
    category: [UserCategory.HR, UserCategory.OPERATIONS],
    permissions: 'company_configs:conduct:write'
  }),
  disciplinaryActionTypeV1Controller.deleteDisciplinaryActionType
);

// ### DISCIPLINARY ACTION ROUTES

router.post(
  '/disciplinary-actions',
  authenticateUser(),
  validateRequestBody(CREATE_DISCIPLINARY_ACTION_SCHEMA),
  disciplinaryActionV1Controller.addNewDisciplinaryAction
);

router.get(
  '/disciplinary-actions',
  authenticateUser(),
  validateRequestQuery(QUERY_DISCIPLINARY_ACTION_SCHEMA),
  disciplinaryActionV1Controller.getDisciplinaryActions
);

router.get(
  '/disciplinary-actions/search',
  authenticateUser(),
  validateRequestQuery(SEARCH_DISCIPLINARY_ACTION_SCHEMA),
  disciplinaryActionV1Controller.searchDisciplinaryAction
);

router.get(
  '/disciplinary-actions/:id',
  authenticateUser(),
  disciplinaryActionV1Controller.getDisciplinaryAction
);

router.patch(
  '/disciplinary-actions/:id',
  authenticateUser(),
  validateRequestBody(UPDATE_DISCIPLINARY_ACTION_SCHEMA),
  disciplinaryActionV1Controller.updateDisciplinaryAction
);

router.delete(
  '/disciplinary-actions/:id',
  authenticateUser(),
  disciplinaryActionV1Controller.deleteDisciplinaryAction
);

// ### COMPANY LEVEL LEAVE PACKAGE ROUTES

router.post(
  '/company-level-leave-packages',
  authenticateUser({ permissions: 'company_configs:leave:write' }),
  validateRequestBody(CREATE_COMPANY_LEVEL_LEAVE_PACKAGE_SCHEMA),
  companyLevelLeavePackageV1Controller.addCompanyLevelLeavePackage
);

router.get(
  '/company-level-leave-packages',
  authenticateUser(),
  validateRequestQuery(QUERY_COMPANY_LEVEL_LEAVE_PACKAGE_SCHEMA),
  companyLevelLeavePackageV1Controller.listCompanyLevelLeavePackages
);

router.get(
  '/company-level-leave-packages/:id',
  authenticateUser(),
  companyLevelLeavePackageV1Controller.getCompanyLevelLeavePackageById
);

router.delete(
  '/company-level-leave-packages/:id',
  authenticateUser({ permissions: 'company_configs:leave:write' }),
  companyLevelLeavePackageV1Controller.deleteCompanyLevelLeavePackage
);

// ### LEAVE PACKAGE ROUTES

router.post(
  '/leave-packages',
  authenticateUser({ permissions: 'company_configs:leave:write' }),
  validateRequestBody(CREATE_LEAVE_PACKAGE_SCHEMA),
  leavePackageV1Controller.addLeavePackage
);

router.patch(
  '/leave-packages/:id',
  authenticateUser({ permissions: 'company_configs:leave:write' }),
  validateRequestBody(UPDATE_LEAVE_PACKAGE_SCHEMA),
  leavePackageV1Controller.updateLeavePackage
);
router.get(
  '/leave-packages',
  authenticateUser(),
  validateRequestQuery(QUERY_LEAVE_PACKAGE_SCHEMA),
  leavePackageV1Controller.listLeavePackages
);

router.get(
  '/leave-packages/search',
  authenticateUser(),
  validateRequestQuery(SEARCH_LEAVE_PACKAGE_SCHEMA),
  leavePackageV1Controller.searchLeavePackages
);

router.get(
  '/leave-packages/:id',
  authenticateUser(),
  validateRequestQuery(INCLUDE_COMPANY_LEVELS_QUERY_SCHEMA),
  leavePackageV1Controller.getLeavePackageById
);

router.delete(
  '/leave-packages/:id',
  authenticateUser({ permissions: 'company_configs:leave:write' }),
  leavePackageV1Controller.deleteLeavePackage
);

// ### LEAVE TYPES ROUTES

router.post(
  '/leave-types',
  authenticatePlatformUser({ permissions: 'platform_configs:statutory:write' }),
  validateRequestBody(CREATE_LEAVE_TYPE_SCHEMA),
  leaveTypeV1Controller.addLeaveType
);

router.patch(
  '/leave-types/:id',
  authenticatePlatformUser({ permissions: 'platform_configs:statutory:write' }),
  validateRequestBody(UPDATE_LEAVE_TYPE_SCHEMA),
  leaveTypeV1Controller.updateLeaveType
);
router.get(
  '/leave-types',
  authenticateUser(),
  validateRequestQuery(QUERY_LEAVE_TYPE_SCHEMA),
  leaveTypeV1Controller.listLeaveTypes
);

router.get(
  '/leave-types/applicable',
  authenticateUser({ isEmployee: true }),
  validateRequestQuery(QUERY_APPLICABLE_LEAVE_TYPE_SCHEMA),
  leaveTypeV1Controller.listApplicableLeaveTypes
);

router.get(
  '/leave-types/search',
  authenticateUser(),
  validateRequestQuery(SEARCH_LEAVE_TYPE_SCHEMA),
  leaveTypeV1Controller.searchLeaveTypes
);

router.get(
  '/leave-types/:id',
  authenticateUser(),
  leaveTypeV1Controller.getLeaveTypeById
);

router.delete(
  '/leave-types/:id',
  authenticatePlatformUser({ permissions: 'platform_configs:statutory:write' }),
  leaveTypeV1Controller.deleteLeaveType
);

// ### LEAVE PLAN ROUTES

router.post(
  '/leave-plans',
  authenticateUser(),
  validateRequestBody(CREATE_LEAVE_PLAN_SCHEMA),
  leavePlanV1Controller.addNewLeavePlan
);

router.patch(
  '/leave-plans/:id',
  authenticateUser(),
  validateRequestBody(UPDATE_LEAVE_PLAN_SCHEMA),
  leavePlanV1Controller.updateLeavePlan
);
router.get(
  '/leave-plans',
  authenticateUser(),
  validateRequestQuery(QUERY_LEAVE_PLAN_SCHEMA),
  leavePlanV1Controller.getLeavePlans
);

router.get(
  '/leave-plans/:id',
  authenticateUser(),
  leavePlanV1Controller.getLeavePlan
);

router.delete(
  '/leave-plans/:id',
  authenticateUser(),
  leavePlanV1Controller.deleteLeavePlan
);

// ### LEAVE REQUEST ROUTES
router.post(
  '/leave-requests',
  authenticateUser(),
  validateRequestBody(CREATE_LEAVE_REQUEST_SCHEMA),
  leaveReqV1Controller.addNewLeaveRequest
);

router.patch(
  '/leave-requests/:id',
  authenticateUser(),
  validateRequestBody(UPDATE_LEAVE_REQUEST_SCHEMA),
  leaveReqV1Controller.updateLeaveRequest
);
router.get(
  '/leave-requests',
  authenticateUser(),
  validateRequestQuery(QUERY_LEAVE_REQUEST_SCHEMA),
  leaveReqV1Controller.getLeaveRequests
);

router.get(
  '/leave-requests/:id',
  authenticateUser(),
  leaveReqV1Controller.getLeaveRequest
);

router.delete(
  '/leave-requests/:id',
  authenticateUser(),
  leaveReqV1Controller.deleteLeaveRequest
);

router.post(
  '/leave-requests/:id/response',
  authenticateUser(),
  validateRequestBody(CREATE_LEAVE_RESPONSE_SCHEMA),
  leaveReqV1Controller.addLeaveResponse
);

router.post(
  '/leave-requests/:id/cancel',
  authenticateUser(),
  leaveReqV1Controller.cancelLeaveRequest
);

router.patch(
  '/leave-requests/:id/number-of-days',
  authenticateUser(),
  validateRequestBody(ADJUST_DAYS_SCHEMA),
  leaveReqV1Controller.adjustDays
);

router.post(
  '/leave-requests/convert-plan',
  authenticateUser(),
  validateRequestBody(CONVERT_LEAVE_PLAN_SCHEMA),
  leaveReqV1Controller.convertLeavePlan
);

// ### Employee Leave Type summary 
router.post(
  '/employees/:employeeId/leave-types/:leaveTypeId/summary',
  authenticateUser(),
  summaryV1Controller.getSummary
);

// ### Company Tree Node 
router.post(
  '/payroll-compan(y|ies)/:companyId/tree/nodes',
  authenticateUser({ 
    category: [UserCategory.HR, UserCategory.OPERATIONS],
    permissions: 'company_configs:hierarchy:write'
  }),
  validateRequestBody(CREATE_COMPANY_TREE_NODE_SCHEMA),
  treeNodeV1Controller.addNewCompanyTreeNode
);

router.get(
  '/payroll-compan(y|ies)/:companyId/tree',
  authenticateUser(),
  treeNodeV1Controller.getCompanyTree
);

router.get(
  '/payroll-compan(y|ies)/:companyId/tree/nodes/:nodeId',
  authenticateUser(),
  treeNodeV1Controller.getCompanyTreeNode
);

router.patch(
  '/payroll-compan(y|ies)/:companyId/tree/nodes/:nodeId',
  authenticateUser({ 
    category: [UserCategory.HR, UserCategory.OPERATIONS],
    permissions: 'company_configs:hierarchy:write'
  }),
  validateRequestBody(UPDATE_COMPANY_TREE_NODE_SCHEMA),
  treeNodeV1Controller.updateCompanyTreeNode
);

router.delete(
  '/payroll-compan(y|ies)/:companyId/tree/nodes/:nodeId/employee',
  authenticateUser({ 
    category: [UserCategory.HR, UserCategory.OPERATIONS],
    permissions: 'company_configs:hierarchy:write'
  }),
  treeNodeV1Controller.unlinkEmployee
);

router.delete(
  '/payroll-compan(y|ies)/:companyId/tree/nodes/:nodeId',
  authenticateUser({ 
    category: [UserCategory.HR, UserCategory.OPERATIONS],
    permissions: 'company_configs:hierarchy:write'
  }),
  validateRequestQuery(DELETE_COMPANY_NODE_SCHEMA),
  treeNodeV1Controller.deleteCompanyTreeNode
);

router.get(
  '/payroll-compan(y|ies)/:companyId/tree/nodes/employees/supervisees',
  authenticateUser(),
  validateRequestQuery(CHECK_IF_SUPERVISEE_SCHEMA),
  treeNodeV1Controller.getSupervisionInfo
);

// ### REIMBURSEMENT REQUEST ROUTES
router.post(
  '/reimbursement-requests',
  authenticateUser(),
  validateRequestBody(CREATE_REIMBURSEMENT_REQUEST_SCHEMA),
  reimbReqV1Controller.addNewReimbursementRequest
);

router.patch(
  '/reimbursement-requests/:id',
  authenticateUser(),
  validateRequestBody(UPDATE_REIMBURSEMENT_REQUEST_SCHEMA),
  reimbReqV1Controller.updateReimbursementRequest
);
router.get(
  '/reimbursement-requests',
  authenticateUser(),
  validateRequestQuery(QUERY_REIMBURSEMENT_REQUEST_SCHEMA),
  reimbReqV1Controller.getReimbursementRequests
);

router.get(
  '/reimbursement-requests/search',
  authenticateUser(),
  validateRequestQuery(SEARCH_REIMBURSEMENT_REQUEST_SCHEMA),
  reimbReqV1Controller.searchReimbursementRequests
);

router.get(
  '/reimbursement-requests/:id',
  authenticateUser(),
  reimbReqV1Controller.getReimbursementRequest
);

router.post(
  '/reimbursement-requests/:id/response',
  authenticateUser({ isEmployee: true }),
  validateRequestBody(CREATE_REIMBURSEMENT_RESPONSE_SCHEMA),
  reimbReqV1Controller.addResponse
);

router.post(
  '/reimbursement-requests/:id/updates',
  authenticateUser(),
  validateRequestBody(REIMBURSEMENT_REQUEST_UPDATES_SCHEMA),
  reimbReqV1Controller.postUpdate
);

router.post(
  '/reimbursement-requests/:id/completion',
  authenticateUser({ isEmployee: true }),
  validateRequestBody(COMPLETE_REIMBURSEMENT_REQUEST_SCHEMA),
  reimbReqV1Controller.completeRequest
);

router.delete(
  '/reimbursement-requests/:id',
  authenticateUser(),
  reimbReqV1Controller.deleteReimbursementRequest
);

// ### EMPLOYEE WORK TIME ROUTES

router.post(
  '/employee-work-times',
  authenticateUser({ 
    category: [UserCategory.HR, UserCategory.OPERATIONS],
    permissions: 'employees:time:write',
  }),
  validateRequestBody(CREATE_EMPLOYEE_WORK_TIME_SCHEMA),
  employeeWorkTimeV1Controller.addNewEmployeeWorkTime
);

router.patch(
  '/employee-work-times/:id',
  authenticateUser({ 
    category: [UserCategory.HR, UserCategory.OPERATIONS],
    permissions: 'employees:time:write',
  }),
  validateRequestBody(UPDATE_EMPLOYEE_WORK_TIME_SCHEMA),
  employeeWorkTimeV1Controller.updateEmployeeWorkTime
);
router.get(
  '/employee-work-times',
  authenticateUser(),
  validateRequestQuery(QUERY_EMPLOYEE_WORK_TIME_SCHEMA),
  employeeWorkTimeV1Controller.getEmployeeWorkTimes
);

router.get(
  '/employee-work-times/:id',
  authenticateUser(),
  employeeWorkTimeV1Controller.getEmployeeWorkTime
);

router.delete(
  '/employee-work-times/:id',
  authenticateUser({ 
    category: [UserCategory.HR, UserCategory.OPERATIONS],
    permissions: 'employees:time:write',
  }),
  employeeWorkTimeV1Controller.deleteEmployeeWorkTime
);

// ### EMPLOYEE OVERTIME ENTRY ROUTES

router.post(
  '/employee-overtime-entries',
  authenticateUser({ 
    category: [UserCategory.HR, UserCategory.OPERATIONS],
    permissions: 'employees:time:write',
  }),
  validateRequestBody(CREATE_EMPLOYEE_OVERTIME_ENTRY_SCHEMA),
  empOvertimeEntryV1Controller.addNewEmployeeOvertimeEntry
);

router.patch(
  '/employee-overtime-entries/:id',
  authenticateUser({ 
    category: [UserCategory.HR, UserCategory.OPERATIONS],
    permissions: 'employees:time:write',
  }),
  validateRequestBody(UPDATE_EMPLOYEE_OVERTIME_ENTRY_SCHEMA),
  empOvertimeEntryV1Controller.updateEmployeeOvertimeEntry
);
router.get(
  '/employee-overtime-entries',
  authenticateUser(),
  validateRequestQuery(QUERY_EMPLOYEE_OVERTIME_ENTRY_SCHEMA),
  empOvertimeEntryV1Controller.getEmployeeOvertimeEntries
);

router.get(
  '/employee-overtime-entries/:id',
  authenticateUser(),
  empOvertimeEntryV1Controller.getEmployeeOvertimeEntry
);

router.delete(
  '/employee-overtime-entries/:id',
  authenticateUser({ 
    category: [UserCategory.HR, UserCategory.OPERATIONS],
    permissions: 'employees:time:write',
  }),
  empOvertimeEntryV1Controller.deleteEmployeeOvertimeEntry
);

// ### COMPANY DOCUMENT TYPE ROUTES

router.post(
  '/company-document-types',
  authenticateUser({ 
    category: [UserCategory.HR], 
    permissions: 'company_configs:information:write' 
  }),
  validateRequestBody(CREATE_COMPANY_DOCUMENT_TYPE_SCHEMA),
  compDocTypeV1Controller.addCompanyDocumentType
);

router.get(
  '/company-document-types',
  authenticateUser({ isEmployee: true }),
  validateRequestQuery(QUERY_COMPANY_DOCUMENT_TYPE_SCHEMA),
  compDocTypeV1Controller.getCompanyDocumentTypes
);

router.get(
  '/company-document-types/search',
  authenticateUser({ isEmployee: true }),
  validateRequestQuery(SEARCH_COMPANY_DOCUMENT_TYPE_SCHEMA),
  compDocTypeV1Controller.searchCompanyDocumentTypes
);

router.get(
  '/company-document-types/:id',
  authenticateUser({ isEmployee: true }),
  compDocTypeV1Controller.getCompanyDocumentType
);

router.patch(
  '/company-document-types/:id',
  authenticateUser({ 
    category: [UserCategory.HR],
    permissions: 'company_configs:information:write'
  }),
  validateRequestBody(UPDATE_COMPANY_DOCUMENT_TYPE_SCHEMA),
  compDocTypeV1Controller.updateCompanyDocumentType
);

router.delete(
  '/company-document-types/:id',
  authenticateUser({ 
    category: [UserCategory.HR],
    permissions: 'company_configs:information:write'
  }),
  compDocTypeV1Controller.deleteCompanyDocumentType
);

// ### EMPLOYEE DOCUMENT ROUTES

router.post(
  '/employee-documents',
  authenticateUser({ category: [UserCategory.HR] }),
  validateRequestBody(CREATE_EMPLOYEE_DOCUMENT_SCHEMA),
  employeeDocumentV1Controller.addEmployeeDocument
);

router.get(
  '/employee-documents',
  authenticateUser({ isEmployee: true }),
  validateRequestQuery(QUERY_EMPLOYEE_DOCUMENT_SCHEMA),
  employeeDocumentV1Controller.getEmployeeDocuments
);

router.get(
  '/employee-documents/:id',
  authenticateUser({ isEmployee: true }),
  employeeDocumentV1Controller.getEmployeeDocument
);

router.patch(
  '/employee-documents/:id',
  authenticateUser({ category: [UserCategory.HR] }),
  validateRequestBody(UPDATE_EMPLOYEE_DOCUMENT_SCHEMA),
  employeeDocumentV1Controller.updateEmployeeDocument
);

router.delete(
  '/employee-documents/:id',
  authenticateUser({ category: [UserCategory.HR] }),
  employeeDocumentV1Controller.deleteEmployeeDocument
);

// ### ANNOUNCEMENT ROUTES

router.post(
  '/announcements',
  authenticateUser({
    category: [UserCategory.HR, UserCategory.OPERATIONS],
    permissions: 'announcements:write'
  }),
  validateRequestBody(CREATE_ANNOUNCEMENT_SCHEMA),
  announcementV1Controller.addNewAnnouncement
);

router.get(
  '/announcements',
  authenticateUser({
    category: [UserCategory.HR, UserCategory.OPERATIONS],
    permissions: 'announcements:write'
  }),
  validateRequestQuery(QUERY_ANNOUNCEMENT_SCHEMA),
  announcementV1Controller.getAnnouncements
);

router.get(
  '/announcements/me',
  authenticateUser({ isEmployee: true }),
  validateRequestQuery(QUERY_EMPLOYEE_ANNOUNCEMENT_SCHEMA),
  announcementV1Controller.getMyAnnouncements
);

router.get(
  '/announcements/search',
  authenticateUser({
    category: [UserCategory.HR, UserCategory.OPERATIONS],
    permissions: 'announcements:write'
  }),
  validateRequestQuery(SEARCH_ANNOUNCEMENT_SCHEMA),
  announcementV1Controller.searchAnnouncements
);

router.get(
  '/announcements/me/search',
  authenticateUser({ isEmployee: true }),
  validateRequestQuery(SEARCH_ANNOUNCEMENT_SCHEMA),
  announcementV1Controller.searchMyAnnouncements
);

router.get(
  '/announcements/:id',
  authenticateUser({ permissions: 'announcements:write' }),
  announcementV1Controller.getAnnouncement
);

router.patch(
  '/announcements/:id',
  authenticateUser({
    category: [UserCategory.HR, UserCategory.OPERATIONS],
    permissions: 'announcements:write'
  }),
  validateRequestBody(UPDATE_ANNOUNCEMENT_SCHEMA),
  announcementV1Controller.updateAnnouncement
);

router.patch(
  '/announcements/:announcementId/resources/:id',
  authenticateUser({
    category: [UserCategory.HR, UserCategory.OPERATIONS],
    permissions: 'announcements:write'
  }),
  validateRequestBody(UPDATE_ANNOUNCEMENT_RESOURCE_SCHEMA),
  announcementV1Controller.updateAnnouncementResource
);

router.delete(
  '/announcements/:id',
  authenticateUser({
    category: [UserCategory.HR, UserCategory.OPERATIONS],
    permissions: 'announcements:write'
  }),
  announcementV1Controller.deleteAnnouncement
);

// ### ANNOUNCEMENT-READ-EVENT ROUTES

router.post(
  '/announcements/:id/read-events',
  authenticateUser({ isEmployee: true }),
  validateRequestBody(CREATE_ANNOUNCEMENT_READ_EVENT_SCHEMA),
  announcementV1Controller.addNewAnnouncementReadEvent
);

router.get(
  '/announcements/read-events/summary',
  authenticateUser({ category: [UserCategory.HR, UserCategory.OPERATIONS] }),
  validateRequestQuery(QUERY_READ_EVENTS_SUMMARY_SCHEMA),
  announcementV1Controller.getAnnouncementReadEventSummaryList
);

router.get(
  '/announcements/:id/read-events/summary',
  authenticateUser({
    category: [UserCategory.HR, UserCategory.OPERATIONS],
  }),
  announcementV1Controller.getAnnouncementReadEventSummary
);

router.get(
  '/announcements/:id/read-events/details',
  authenticateUser({
    category: [UserCategory.HR, UserCategory.OPERATIONS],
  }),
  announcementV1Controller.getReadEventDetails
);

router.get(
  '/announcements/:id/read-events/details/pdf',
  authenticateUser({
    category: [UserCategory.HR, UserCategory.OPERATIONS],
  }),
  announcementV1Controller.getReadEventDetailsPdf
);

// ### EMPLOYEE APPROVER ROUTES

router.post(
  '/employees/:employeeId/approvers',
  authenticateUser({ 
    category: [UserCategory.HR], 
    permissions: 'company_configs:hierarchy:write'
  }),
  validateRequestBody(CREATE_EMPLOYEE_APPROVER_SCHEMA),
  employeeApproverV1Controller.addEmployeeApprover
);

router.get(
  '/employees/:employeeId/approvers',
  authenticateUser({ isEmployee: true }),
  validateRequestQuery(QUERY_EMPLOYEE_APPROVER_SCHEMA),
  employeeApproverV1Controller.getEmployeeApprovers
);

router.get(
  '/employees/:employeeId/approvers/:id',
  authenticateUser({ isEmployee: true }),
  validateRequestQuery(GET_ONE_EMPLOYEE_APPROVER_SCHEMA),
  employeeApproverV1Controller.getEmployeeApprover,
);

router.patch(
  '/employees/:employeeId/approvers/:id',
  authenticateUser({ 
    category: [UserCategory.HR],
    permissions: 'company_configs:hierarchy:write'
  }),
  validateRequestBody(UPDATE_EMPLOYEE_APPROVER_SCHEMA),
  employeeApproverV1Controller.updateEmployeeApprover
);

router.delete(
  '/employees/:employeeId/approvers/:id',
  authenticateUser({ 
    category: [UserCategory.HR],
    permissions: 'company_configs:hierarchy:write'
  }),
  employeeApproverV1Controller.deleteEmployeeApprover
);

router.post(
  '/employees/:employeeId/approvers/preflight',
  authenticateUser({ 
    category: [UserCategory.HR],
    permissions: 'company_configs:hierarchy:write'
  }),
  validateRequestBody(CREATE_EMPLOYEE_APPROVER_SCHEMA),
  employeeApproverV1Controller.employeeApproverPreflight
);

// UPLOAD ROUTES
router.post(
  '/payroll-companies/:companyId/uploads/leave-requests',
  authenticateUser({ 
    category: [UserCategory.HR, UserCategory.OPERATIONS], 
    permissions: 'company_configs:write' 
  }),
  validate('leave_requests'),
  uploadV1Controller.uploadLeaveRequests
);

router.get(
  '/payroll-companies/:companyId/exports/leave-requests',
  authenticateUser({ 
    category: [UserCategory.HR, UserCategory.OPERATIONS], 
    permissions: 'company_configs:read' 
  }),
  validateRequestQuery(FILTER_LEAVE_REQUEST_FOR_EXPORT_SCHEMA),
  uploadV1Controller.exportLeaveRequests
);

// ## DISCIPLINARY ACTION REPORT ROUTES
router.get(
  '/payroll-companies/:companyId/disciplinary-actions/reports',
  authenticateUser({ 
    category: [UserCategory.HR, UserCategory.OPERATIONS], 
  }),
  validateRequestQuery(QUERY_DISCIPLINARY_ACTIONS_REPORT_SCHEMA),
  disciplinaryActionReportV1Controller.getDisciplinaryActionsReport
);

router.get(
  '/payroll-companies/:companyId/disciplinary-actions/reports/employees/:employeeId',
  authenticateUser({ 
    category: [UserCategory.HR, UserCategory.OPERATIONS], 
  }),
  validateRequestQuery(QUERY_DISCIPLINARY_ACTIONS_REPORT_SCHEMA),
  disciplinaryActionReportV1Controller.getDisciplinaryActionsForEmployeeReport
);

// ### LEAVE RESPONSE  ROUTES
router.get(
  '/payroll-companies/:companyId/leave-requests/reports/leaves-taken',
  authenticateUser({
    category: [UserCategory.HR, UserCategory.OPERATIONS], 
  }),
  validateRequestQuery(QUERY_LEAVE_REQUEST_FOR_REPORT_SCHEMA),
  leaveReportV1controller.getLeavesTaken
);

router.get(
  '/payroll-companies/:companyId/leave-requests/reports/leaves-taken/employees/:employeeId',
  authenticateUser({
    category: [UserCategory.HR, UserCategory.OPERATIONS], 
  }),
  validateRequestQuery(QUERY_LEAVE_REQUEST_FOR_REPORT_SCHEMA),
  leaveReportV1controller.getEmployeeLeavesTaken
);

router.get(
  '/payroll-companies/:companyId/leave-requests/reports/leaves-balance',
  authenticateUser({
    category: [UserCategory.HR, UserCategory.OPERATIONS], 
  }),
  leaveReportV1controller.getLeavesBalance
);

router.get(
  '/payroll-companies/:companyId/leave-requests/reports/leaves-taken/pdf',
  authenticateUser({
    category: [UserCategory.HR, UserCategory.OPERATIONS], 
  }),
  validateRequestQuery(QUERY_LEAVE_REQUEST_FOR_REPORT_SCHEMA),
  leaveReportV1controller.getLeavesTakenPdf
);

router.get(
  '/payroll-companies/:companyId/leave-requests/reports/leaves-taken/employees/:employeeId/pdf',
  authenticateUser({
    category: [UserCategory.HR, UserCategory.OPERATIONS], 
  }),
  validateRequestQuery(QUERY_LEAVE_REQUEST_FOR_REPORT_SCHEMA),
  leaveReportV1controller.getEmployeeLeavesTakenPdf
);

router.get(
  '/payroll-companies/:companyId/leave-requests/reports/leaves-balance/pdf',
  authenticateUser({
    category: [UserCategory.HR, UserCategory.OPERATIONS], 
  }),
  leaveReportV1controller.getLeavesBalancePdf
);

// ### COMPANY APPROVER ROUTES
router.post(
  '/payroll-companies/:companyId/approvers',
  authenticateUser({ 
    category: [UserCategory.HR, UserCategory.OPERATIONS], 
    permissions: 'company_configs:hierarchy:write'
  }),
  validateRequestBody(CREATE_COMPANY_APPROVER_SCHEMA),
  companyApproverV1Controller.addCompanyApprover
);

router.get(
  '/payroll-companies/:companyId/approvers',
  authenticateUser(),
  validateRequestQuery(QUERY_COMPANY_APPROVER_SCHEMA),
  companyApproverV1Controller.getCompanyApprovers
);

router.get(
  '/payroll-companies/:companyId/approvers/:id',
  authenticateUser(),
  companyApproverV1Controller.getCompanyApprover,
);

router.patch(
  '/payroll-companies/:companyId/approvers/:id',
  authenticateUser({ 
    category: [UserCategory.HR, UserCategory.OPERATIONS],
    permissions: 'company_configs:hierarchy:write'
  }),
  validateRequestBody(UPDATE_COMPANY_APPROVER_SCHEMA),
  companyApproverV1Controller.updateCompanyApprover
);

router.delete(
  '/payroll-companies/:companyId/approvers/:id',
  authenticateUser({ 
    category: [UserCategory.HR, UserCategory.OPERATIONS],
    permissions: 'company_configs:hierarchy:write'
  }),
  companyApproverV1Controller.deleteCompanyApprover
);

<<<<<<< HEAD
=======
// ### ANNOUNCEMENT-READ-EVENT ROUTES

router.post(
  '/announcements/:id/read-events',
  authenticateUser({
    isEmployee: true,
  }),
  validateRequestBody(CREATE_ANNOUNCEMENT_READ_EVENT_SCHEMA),
  announcementV1Controller.addNewAnnouncementReadEvent
);

router.get(
  '/announcements/read-events/summary',
  authenticateUser({ category: [UserCategory.HR, UserCategory.OPERATIONS] }),
  validateRequestQuery(QUERY_ANNOUNCEMENT_READ_EVENT_SUMMARY_SCHEMA),
  announcementV1Controller.getAnnouncementReadEventSummaryList
);

router.get(
  '/announcements/:id/read-events/summary',
  authenticateUser({
    category: [UserCategory.HR, UserCategory.OPERATIONS],
  }),
  announcementV1Controller.getAnnouncementReadEventSummary
);

router.get(
  '/announcements/:id/read-events/details',
  authenticateUser({
    category: [UserCategory.HR, UserCategory.OPERATIONS],
  }),
  announcementV1Controller.getReadEventDetails
);

router.get(
  '/announcements/:id/read-events/details/pdf',
  authenticateUser({
    category: [UserCategory.HR, UserCategory.OPERATIONS],
  }),
  announcementV1Controller.getReadEventDetailsPdf
);

>>>>>>> 6171aa92
export default router;<|MERGE_RESOLUTION|>--- conflicted
+++ resolved
@@ -1185,8 +1185,6 @@
   companyApproverV1Controller.deleteCompanyApprover
 );
 
-<<<<<<< HEAD
-=======
 // ### ANNOUNCEMENT-READ-EVENT ROUTES
 
 router.post(
@@ -1229,5 +1227,4 @@
   announcementV1Controller.getReadEventDetailsPdf
 );
 
->>>>>>> 6171aa92
 export default router;