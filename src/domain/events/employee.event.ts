--- conflicted
+++ resolved
@@ -1,8 +1,4 @@
-<<<<<<< HEAD
-import { Employee, GradeLevel, PayrollCompany } from '@prisma/client';
-=======
 import { Department, Employee, GradeLevel, JobTitle, PayrollCompany } from '@prisma/client';
->>>>>>> 30bb6bc6
 
  type EmployeeAccountInfo = {
     id: number;
@@ -40,11 +36,7 @@
 
 export interface EmployeeDto extends Employee {
   company?: PayrollCompany;
-<<<<<<< HEAD
-  majorGradeLevel?: GradeLevel;
-=======
   jobTitle?: JobTitle;
   department?: Department;
   majorGradeLevel?: GradeLevel,
->>>>>>> 30bb6bc6
 }