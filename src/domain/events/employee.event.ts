--- conflicted
+++ resolved
@@ -1,8 +1,4 @@
-<<<<<<< HEAD
 import { Department, Employee, GradeLevel, JobTitle, PayrollCompany } from '@prisma/client';
-=======
-import { Employee, GradeLevel, PayrollCompany } from '@prisma/client';
->>>>>>> 7e469178
 
  type EmployeeAccountInfo = {
     id: number;
@@ -40,11 +36,7 @@
 
 export interface EmployeeDto extends Employee {
   company?: PayrollCompany;
-<<<<<<< HEAD
   jobTitle?: JobTitle;
   department?: Department;
-  majorGradeLevel?: GradeLevel,
-=======
   majorGradeLevel?: GradeLevel;
->>>>>>> 7e469178
 }